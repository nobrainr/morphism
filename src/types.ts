--- conflicted
+++ resolved
@@ -1,8 +1,4 @@
-<<<<<<< HEAD
 import { SCHEMA_OPTIONS_SYMBOL, SchemaOptions, ValidatorError } from './morphism';
-=======
-import { SCHEMA_OPTIONS_SYMBOL, SchemaOptions } from "./morphism";
->>>>>>> c26990ae
 
 /**
  * A structure-preserving object from a source data towards a target data.
@@ -40,18 +36,10 @@
   [destinationProperty in keyof Target]:
     | ActionString<Source>
     | {
-        (
-          iteratee: Source,
-          source: Source[],
-          target: Target[destinationProperty]
-        ): Target[destinationProperty];
+        (iteratee: Source, source: Source[], target: Target[destinationProperty]): Target[destinationProperty];
       }
     | ActionAggregator<Source>
-<<<<<<< HEAD
-    | ActionSelector<Source, Target>
-=======
     | ActionSelector<Source, Target, destinationProperty>
->>>>>>> c26990ae
     | StrictSchema<Target[destinationProperty], Source>;
 } & { [SCHEMA_OPTIONS_SYMBOL]?: SchemaOptions<Target> };
 export type Schema<Target = any, Source = any> = {
@@ -59,26 +47,14 @@
   [destinationProperty in keyof Target]?:
     | ActionString<Source>
     | {
-        (
-          iteratee: Source,
-          source: Source[],
-          target: Target[destinationProperty]
-        ): Target[destinationProperty];
+        (iteratee: Source, source: Source[], target: Target[destinationProperty]): Target[destinationProperty];
       }
     | ActionAggregator<Source>
-<<<<<<< HEAD
-    | ActionSelector<Source, Target>
-=======
     | ActionSelector<Source, Target, destinationProperty>
->>>>>>> c26990ae
     | Schema<Target[destinationProperty], Source>;
 } & { [SCHEMA_OPTIONS_SYMBOL]?: SchemaOptions<Target | any> };
 
-export type Actions<Target, Source> =
-  | ActionFunction<Target, Source>
-  | ActionAggregator
-  | ActionString<Target>
-  | ActionSelector<Source>;
+export type Actions<Target, Source> = ActionFunction<Target, Source> | ActionAggregator | ActionString<Target> | ActionSelector<Source>;
 
 /**
  * @interface ActionFunction
@@ -157,9 +133,7 @@
  * //=> { fooAndBar: { foo: 'foo', bar: 'bar' } }
  * ```
  */
-export type ActionAggregator<T extends unknown = unknown> = T extends object
-  ? (keyof T)[] | string[]
-  : string[];
+export type ActionAggregator<T extends unknown = unknown> = T extends object ? (keyof T)[] | string[] : string[];
 /**
  * @interface ActionSelector
  * @typeparam Source Source/Input Type
@@ -187,25 +161,10 @@
  *```
  *
  */
-<<<<<<< HEAD
-export interface ActionSelector<Source = object, Target = any> {
+export interface ActionSelector<Source = object, Target = any, TargetProperty extends keyof Target = any> {
   path?: ActionString<Source> | ActionAggregator<Source>;
-  fn?: (fieldValue: any, object: Source, items: Source, objectToCompute: Target) => Target;
+  fn?: (fieldValue: any, object: Source, items: Source, objectToCompute: Target) => Target[TargetProperty];
   validation?: ValidateFunction;
-=======
-export interface ActionSelector<
-  Source = object,
-  Target = any,
-  TargetProperty extends keyof Target = any
-> {
-  path: ActionString<Source> | ActionAggregator<Source>;
-  fn: (
-    fieldValue: any,
-    object: Source,
-    items: Source,
-    objectToCompute: Target
-  ) => Target[TargetProperty];
->>>>>>> c26990ae
 }
 
 export interface ValidatorValidateResult {
@@ -218,20 +177,11 @@
   new (...args: any[]): T;
 }
 
-export type SourceFromSchema<T> = T extends
-  | StrictSchema<unknown, infer U>
-  | Schema<unknown, infer U>
-  ? U
-  : never;
-export type DestinationFromSchema<T> = T extends
-  | StrictSchema<infer U>
-  | Schema<infer U>
-  ? U
-  : never;
+export type SourceFromSchema<T> = T extends StrictSchema<unknown, infer U> | Schema<unknown, infer U> ? U : never;
+export type DestinationFromSchema<T> = T extends StrictSchema<infer U> | Schema<infer U> ? U : never;
 
 export type ResultItem<TSchema extends Schema> = DestinationFromSchema<TSchema>;
 
-<<<<<<< HEAD
 /**
  * Function to map an Input source towards a Target. Input can be a single object, or a collection of objects
  * @function
@@ -239,12 +189,6 @@
  * @typeparam TResult Result Type
  */
 export interface Mapper<TSchema extends Schema | StrictSchema, TResult = ResultItem<TSchema>> {
-=======
-export interface Mapper<
-  TSchema extends Schema | StrictSchema,
-  TResult = ResultItem<TSchema>
-> {
->>>>>>> c26990ae
   (data?: SourceFromSchema<TSchema>[] | null): TResult[];
   (data?: SourceFromSchema<TSchema> | null): TResult;
 }