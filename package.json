{
  "name": "morphism",
  "version": "1.0.0",
  "description": "Do not repeat anymore your objects transformations.",
  "homepage": "https://github.com/nobrainr/morphism",
  "main": "./dist/morphism.js",
  "types": "./dist/types/morphism.d.ts",
  "scripts": {
    "build": "run-p build:js build:types",
    "start": "run-p watch:*",
    "build:js": "TS_NODE_PROJECT=\"tsconfig.webpack.json\" webpack --mode=production",
    "watch:js": "npm run build:js -- -w --display \"errors-only\"",
    "build:types": "tsc -p tsconfig.prod.json --emitDeclarationOnly",
    "watch:types": "npm run build:types -- -w >/dev/null",
    "test": "jest",
    "test:types": "tsc --emitDeclarationOnly",
    "test:coverage": "npm run test -- --coverage",
    "semantic-release": "semantic-release",
    "docs": "typedoc",
    "docs:deploy": "now ./docs/typedoc -A ../../now.json --public --team $TEAM_NAME --token $NOW_TOKEN && now alias --team $TEAM_NAME --token $NOW_TOKEN",
    "analyze-bundle:dev": "WEBPACK_ANALYZE=true TS_NODE_PROJECT=\"tsconfig.webpack.json\" webpack",
    "analyze-bundle:prod": "WEBPACK_ANALYZE=true TS_NODE_PROJECT=\"tsconfig.webpack.json\" webpack  --mode=production"
  },
  "release": {
    "branches": [
      "master",
      "next"
    ]
  },
  "author": {
    "name": "Yann Renaudin",
    "email": "renaudin.yann@gmail.com",
    "url": "https://twitter.com/renaudin_yann"
  },
  "files": [
    "dist"
  ],
  "keywords": [
    "data",
    "functional",
    "parser",
    "typescript",
    "object",
    "array",
    "flow",
    "mapper",
    "automapper",
    "morphism",
    "fp",
    "js",
    "javascript"
  ],
  "dependencies": {},
  "devDependencies": {
    "@babel/core": "7.6.4",
    "@babel/plugin-proposal-class-properties": "^7.5.5",
    "@babel/plugin-proposal-decorators": "^7.6.0",
    "@babel/plugin-proposal-object-rest-spread": "^7.6.2",
    "@babel/preset-env": "7.6.3",
    "@babel/preset-typescript": "^7.6.0",
    "@hapi/joi": "^16.1.7",
    "@types/hapi__joi": "^16.0.1",
    "@types/jest": "24.0.23",
<<<<<<< HEAD
    "@types/node": "^12.0.0",
    "@types/validator": "^10.11.3",
=======
    "@types/node": "^13.1.0",
>>>>>>> 08434578
    "@types/webpack": "^4.4.27",
    "@types/webpack-bundle-analyzer": "^2.13.3",
    "babel-loader": "^8.0.5",
    "fork-ts-checker-webpack-plugin": "^4.0.1",
    "jest": "24.7.1",
    "lint-staged": "^9.4.3",
    "nodemon": "^2.0.0",
    "nodemon-webpack-plugin": "^4.0.8",
    "now": "^16.0.0",
    "npm-run-all": "^4.1.5",
    "prettier": "1.19.1",
    "semantic-release": "^16.0.0-beta.26",
    "source-map-loader": "^0.2.4",
    "ts-node": "^8.0.3",
    "tslint": "^5.15.0",
    "tslint-loader": "^3.6.0",
    "typedoc": "^0.15.0",
    "typedoc-plugin-external-module-name": "^3.0.0",
    "typedoc-plugin-internal-external": "^2.0.1",
<<<<<<< HEAD
    "typescript": "^3.7.2",
    "validator": "^11.1.0",
    "webpack": "4.41.1",
    "webpack-bundle-analyzer": "^3.5.2",
=======
    "typescript": "^3.5.3",
    "webpack": "4.41.5",
>>>>>>> 08434578
    "webpack-cli": "^3.3.0"
  },
  "eslintConfig": {
    "extends": "xo-space",
    "env": {
      "mocha": true
    }
  },
  "repository": "nobrainr/morphism",
  "license": "MIT",
  "husky": {
    "hooks": {
      "pre-commit": "lint-staged"
    }
  },
  "lint-staged": {
    "*.{ts,js,css,json,md}": [
      "prettier --write",
      "git add"
    ]
  }
}<|MERGE_RESOLUTION|>--- conflicted
+++ resolved
@@ -9,12 +9,12 @@
     "build": "run-p build:js build:types",
     "start": "run-p watch:*",
     "build:js": "TS_NODE_PROJECT=\"tsconfig.webpack.json\" webpack --mode=production",
-    "watch:js": "npm run build:js -- -w --display \"errors-only\"",
+    "watch:js": "yarn run build:js -w --display \"errors-only\"",
     "build:types": "tsc -p tsconfig.prod.json --emitDeclarationOnly",
-    "watch:types": "npm run build:types -- -w >/dev/null",
+    "watch:types": "yarn run build:types  -w >/dev/null",
     "test": "jest",
     "test:types": "tsc --emitDeclarationOnly",
-    "test:coverage": "npm run test -- --coverage",
+    "test:coverage": "yarn run test --coverage",
     "semantic-release": "semantic-release",
     "docs": "typedoc",
     "docs:deploy": "now ./docs/typedoc -A ../../now.json --public --team $TEAM_NAME --token $NOW_TOKEN && now alias --team $TEAM_NAME --token $NOW_TOKEN",
@@ -61,12 +61,8 @@
     "@hapi/joi": "^16.1.7",
     "@types/hapi__joi": "^16.0.1",
     "@types/jest": "24.0.23",
-<<<<<<< HEAD
-    "@types/node": "^12.0.0",
+    "@types/node": "^13.1.0",
     "@types/validator": "^10.11.3",
-=======
-    "@types/node": "^13.1.0",
->>>>>>> 08434578
     "@types/webpack": "^4.4.27",
     "@types/webpack-bundle-analyzer": "^2.13.3",
     "babel-loader": "^8.0.5",
@@ -86,15 +82,10 @@
     "typedoc": "^0.15.0",
     "typedoc-plugin-external-module-name": "^3.0.0",
     "typedoc-plugin-internal-external": "^2.0.1",
-<<<<<<< HEAD
     "typescript": "^3.7.2",
     "validator": "^11.1.0",
-    "webpack": "4.41.1",
+    "webpack": "4.41.5",
     "webpack-bundle-analyzer": "^3.5.2",
-=======
-    "typescript": "^3.5.3",
-    "webpack": "4.41.5",
->>>>>>> 08434578
     "webpack-cli": "^3.3.0"
   },
   "eslintConfig": {
