{
  "name": "morphism",
  "version": "1.0.0",
  "description": "Do not repeat anymore your objects transformations.",
  "homepage": "https://github.com/nobrainr/morphism",
  "main": "./dist/morphism.js",
  "types": "./dist/types/morphism.d.ts",
  "scripts": {
    "build": "run-p build:js build:types",
    "start": "run-p watch:*",
    "build:js": "TS_NODE_PROJECT=\"tsconfig.webpack.json\" webpack --mode=production",
    "watch:js": "npm run build:js -- -w --display \"errors-only\"",
    "build:types": "tsc -p tsconfig.prod.json --emitDeclarationOnly",
    "watch:types": "npm run build:types -- -w >/dev/null",
    "test": "jest",
    "test:types": "tsc --emitDeclarationOnly",
    "test:coverage": "npm run test -- --coverage",
    "semantic-release": "semantic-release",
    "docs": "typedoc",
    "docs:deploy": "now ./docs/typedoc -A ../../now.json --public --team $TEAM_NAME --token $NOW_TOKEN && now alias --team $TEAM_NAME --token $NOW_TOKEN"
  },
  "release": {
    "branches": [
      "master",
      "next"
    ]
  },
  "author": {
    "name": "Yann Renaudin",
    "email": "renaudin.yann@gmail.com",
    "url": "https://twitter.com/renaudin_yann"
  },
  "files": [
    "dist"
  ],
  "keywords": [
    "data",
    "functional",
    "parser",
    "typescript",
    "object",
    "array",
    "flow",
    "mapper",
    "automapper",
    "morphism",
    "fp",
    "js",
    "javascript"
  ],
  "dependencies": {},
  "devDependencies": {
    "@babel/core": "7.7.0",
    "@babel/plugin-proposal-class-properties": "^7.7.0",
    "@babel/plugin-proposal-decorators": "^7.7.0",
    "@babel/plugin-proposal-object-rest-spread": "^7.6.2",
    "@babel/preset-env": "7.7.0",
    "@babel/preset-typescript": "^7.7.0",
    "@types/jest": "24.0.24",
    "@types/node": "^13.1.0",
    "@types/webpack": "^4.4.27",
    "babel-loader": "^8.0.5",
    "fork-ts-checker-webpack-plugin": "^4.0.1",
    "jest": "24.7.1",
    "nodemon": "^2.0.0",
<<<<<<< HEAD
    "nodemon-webpack-plugin": "^4.2.2",
    "now": "^16.0.0",
=======
    "nodemon-webpack-plugin": "^4.0.8",
    "now": "^16.7.2",
>>>>>>> bd138ee8
    "npm-run-all": "^4.1.5",
    "semantic-release": "^16.0.0-beta.22",
    "source-map-loader": "^0.2.4",
    "ts-node": "^8.0.3",
    "tslint": "^5.15.0",
    "tslint-loader": "^3.6.0",
    "typedoc": "^0.16.0",
    "typedoc-plugin-external-module-name": "^3.0.0",
    "typedoc-plugin-internal-external": "^2.0.1",
    "typescript": "^3.5.3",
    "webpack": "4.41.5",
    "webpack-cli": "^3.3.0"
  },
  "eslintConfig": {
    "extends": "xo-space",
    "env": {
      "mocha": true
    }
  },
  "repository": "nobrainr/morphism",
  "license": "MIT"
}<|MERGE_RESOLUTION|>--- conflicted
+++ resolved
@@ -63,13 +63,8 @@
     "fork-ts-checker-webpack-plugin": "^4.0.1",
     "jest": "24.7.1",
     "nodemon": "^2.0.0",
-<<<<<<< HEAD
     "nodemon-webpack-plugin": "^4.2.2",
-    "now": "^16.0.0",
-=======
-    "nodemon-webpack-plugin": "^4.0.8",
     "now": "^16.7.2",
->>>>>>> bd138ee8
     "npm-run-all": "^4.1.5",
     "semantic-release": "^16.0.0-beta.22",
     "source-map-loader": "^0.2.4",
